<?php
namespace Gettext\Extractors;

use Gettext\Entries;

class PhpCode extends Extractor {
	static public $functions = array(
		'__' => '__',
		'__e' => '__',
		'n__' => 'n__',
		'n__e' => 'n__',
		'p__' => 'p__',
		'p__e' => 'p__'
	);

	static public function parse ($file, Entries $entries) {
		$tokens = token_get_all(file_get_contents($file));
		$count = count($tokens);
		$functions = array();
		$bufferFunctions = array();

		for ($k = 0; $k < $count; $k++) {
			$value = $tokens[$k];

			if (is_string($value)) {
				if ($value === ')' && isset($bufferFunctions[0])) {
					$functions[] = array_shift($bufferFunctions);
				}

				continue;
			}

			if (isset($bufferFunctions[0]) && ($value[0] === T_CONSTANT_ENCAPSED_STRING)) {
				$val = $value[1];

				if ($val[0] === '"') {
					$val = str_replace('\\"', '"', $val);
				} else {
					$val = str_replace("\\'", "'", $val);
				}

				$bufferFunctions[0][] = substr($val, 1, -1);
				continue;
			}

			if (($value[0] === T_STRING) && is_string($tokens[$k + 1]) && ($tokens[$k + 1] === '(')) {
<<<<<<< HEAD
				array_unshift($bufferFunctions, array($value[1], $value[2]));
				$k++;
=======
				$currentFunction = array($value[1], $value[2]);
>>>>>>> 9a23cb8f
				continue;
			}
		}

		foreach ($functions as $args) {
			$function = array_shift($args);

			if (!isset(self::$functions[$function])) {
				continue;
			}

			$line = array_shift($args);

			switch (self::$functions[$function]) {
				case '__':
					$original = $args[0];
					$translation = $entries->find('', $original) ?: $entries->insert('', $original);
					break;

				case 'n__':
					$original = $args[0];
					$plural = $args[1];
					$translation = $entries->find('', $original, $plural) ?: $entries->insert('', $original, $plural);
					break;

				case 'p__':
					$context = $args[0];
					$original = $args[1];
					$translation = $entries->find($context, $original) ?: $entries->insert($context, $original);
					break;
			}

			$translation->addReference($file, $line);
		}
	}
}
<|MERGE_RESOLUTION|>--- conflicted
+++ resolved
@@ -1,88 +1,85 @@
-<?php
-namespace Gettext\Extractors;
-
-use Gettext\Entries;
-
-class PhpCode extends Extractor {
-	static public $functions = array(
-		'__' => '__',
-		'__e' => '__',
-		'n__' => 'n__',
-		'n__e' => 'n__',
-		'p__' => 'p__',
-		'p__e' => 'p__'
-	);
-
-	static public function parse ($file, Entries $entries) {
-		$tokens = token_get_all(file_get_contents($file));
-		$count = count($tokens);
-		$functions = array();
-		$bufferFunctions = array();
-
-		for ($k = 0; $k < $count; $k++) {
-			$value = $tokens[$k];
-
-			if (is_string($value)) {
-				if ($value === ')' && isset($bufferFunctions[0])) {
-					$functions[] = array_shift($bufferFunctions);
-				}
-
-				continue;
-			}
-
-			if (isset($bufferFunctions[0]) && ($value[0] === T_CONSTANT_ENCAPSED_STRING)) {
-				$val = $value[1];
-
-				if ($val[0] === '"') {
-					$val = str_replace('\\"', '"', $val);
-				} else {
-					$val = str_replace("\\'", "'", $val);
-				}
-
-				$bufferFunctions[0][] = substr($val, 1, -1);
-				continue;
-			}
-
-			if (($value[0] === T_STRING) && is_string($tokens[$k + 1]) && ($tokens[$k + 1] === '(')) {
-<<<<<<< HEAD
-				array_unshift($bufferFunctions, array($value[1], $value[2]));
-				$k++;
-=======
-				$currentFunction = array($value[1], $value[2]);
->>>>>>> 9a23cb8f
-				continue;
-			}
-		}
-
-		foreach ($functions as $args) {
-			$function = array_shift($args);
-
-			if (!isset(self::$functions[$function])) {
-				continue;
-			}
-
-			$line = array_shift($args);
-
-			switch (self::$functions[$function]) {
-				case '__':
-					$original = $args[0];
-					$translation = $entries->find('', $original) ?: $entries->insert('', $original);
-					break;
-
-				case 'n__':
-					$original = $args[0];
-					$plural = $args[1];
-					$translation = $entries->find('', $original, $plural) ?: $entries->insert('', $original, $plural);
-					break;
-
-				case 'p__':
-					$context = $args[0];
-					$original = $args[1];
-					$translation = $entries->find($context, $original) ?: $entries->insert($context, $original);
-					break;
-			}
-
-			$translation->addReference($file, $line);
-		}
-	}
-}
+<?php
+namespace Gettext\Extractors;
+
+use Gettext\Entries;
+
+class PhpCode extends Extractor {
+	static public $functions = array(
+		'__' => '__',
+		'__e' => '__',
+		'n__' => 'n__',
+		'n__e' => 'n__',
+		'p__' => 'p__',
+		'p__e' => 'p__'
+	);
+
+	static public function parse ($file, Entries $entries) {
+		$tokens = token_get_all(file_get_contents($file));
+		$count = count($tokens);
+		$functions = array();
+		$bufferFunctions = array();
+
+		for ($k = 0; $k < $count; $k++) {
+			$value = $tokens[$k];
+
+			if (is_string($value)) {
+				if ($value === ')' && isset($bufferFunctions[0])) {
+					$functions[] = array_shift($bufferFunctions);
+				}
+
+				continue;
+			}
+
+			if (isset($bufferFunctions[0]) && ($value[0] === T_CONSTANT_ENCAPSED_STRING)) {
+				$val = $value[1];
+
+				if ($val[0] === '"') {
+					$val = str_replace('\\"', '"', $val);
+				} else {
+					$val = str_replace("\\'", "'", $val);
+				}
+
+				$bufferFunctions[0][] = substr($val, 1, -1);
+				continue;
+			}
+
+			if (($value[0] === T_STRING) && is_string($tokens[$k + 1]) && ($tokens[$k + 1] === '(')) {
+				array_unshift($bufferFunctions, array($value[1], $value[2]));
+				$k++;
+
+				continue;
+			}
+		}
+
+		foreach ($functions as $args) {
+			$function = array_shift($args);
+
+			if (!isset(self::$functions[$function])) {
+				continue;
+			}
+
+			$line = array_shift($args);
+
+			switch (self::$functions[$function]) {
+				case '__':
+					$original = $args[0];
+					$translation = $entries->find('', $original) ?: $entries->insert('', $original);
+					break;
+
+				case 'n__':
+					$original = $args[0];
+					$plural = $args[1];
+					$translation = $entries->find('', $original, $plural) ?: $entries->insert('', $original, $plural);
+					break;
+
+				case 'p__':
+					$context = $args[0];
+					$original = $args[1];
+					$translation = $entries->find($context, $original) ?: $entries->insert($context, $original);
+					break;
+			}
+
+			$translation->addReference($file, $line);
+		}
+	}
+}