--- conflicted
+++ resolved
@@ -22,14 +22,9 @@
      */
     public static function fromString($string, Translations $translations, array $options = [])
     {
-<<<<<<< HEAD
-        $stream = new StringReader($string);
-        $magic = static::readInt($stream, 'V');
-=======
         /** @var StringReader $stream */
         $stream = new static::$stringReaderClass($string);
-        $magic = self::readInt($stream, 'V');
->>>>>>> 64a4b8e9
+        $magic = static::readInt($stream, 'V');
 
         if (($magic === static::MAGIC1) || ($magic === static::MAGIC3)) { //to make sure it works for 64-bit platforms
             $byteOrder = 'V'; //low endian
